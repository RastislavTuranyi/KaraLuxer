from typing import Optional, List, Dict, Iterator

import warnings


class NoteLine():

    def __init__(
        self,
        note_type: str,
        start_beat: int,
        duration: Optional[int] = None,
        pitch: Optional[int] = None,
        text: Optional[str] = None
    ) -> None:
        """Sets up the NoteLine instance.

        Args:
            note_type (str): The type of note. Usually ":" but can be "*", "-", "R" or "F".
            start_beat (int): The beat on which the note starts.
            duration (Optional[int], optional): The duration of the note in beats. Defaults to None.
            pitch (Optional[int], optional): The pitch of the note. Defaults to None.
            text (Optional[str], optional): The text to display for the note. Defaults to None.
        """

        self.note_type = note_type
        self.start_beat = start_beat
        self.duration = duration
        self.pitch = pitch
        self.text = text

        # Separator lines only need the start beat, normal lines require all data.
        if self.note_type != '-' and not (duration and pitch and text):
            # Special case where a note has a duration of 0. This should still be allowed but warn the user.
            if duration == 0:
                warnings.warn('0 beat long note')
            else:
                raise ValueError('Non "-" (linebreak) type lines require the duration, pitch and text to be specified.')

    def __str__(self) -> str:
        """Produces a string representation of the note.

        Returns:
            str: A string representation of the note in the format "TYPE START DURATION PITCH TEXT" or "- TIME" if the
                 note is a linebreak.
        """

        if self.note_type == '-':
            return '{0} {1}'.format(self.note_type, self.start_beat)
        else:
            return '{0} {1} {2} {3} {4}'.format(self.note_type, self.start_beat, self.duration, self.pitch, self.text)


class UltrastarSong():

    def __init__(self, bpm: int) -> None:
        """Sets up the UltrastarSong instance.

        Args:
            bpm (int): The bpm of the song.
        """

        self.bpm = bpm

        self.meta_lines = {}

        self.note_lines: Dict[str, List[NoteLine]] = {'P1': [], 'P2': []}

    def add_metadata(self, tag: str, value: str) -> None:
        """Adds a metadata tag to the ultrastar file, will overwrite previous values.

        Metadata lines are written as "#TAG:VALUE" in the ultrastar file.

        Args:
            tag (str): The tag name.
            value (str): The tag value.
        """

        self.meta_lines[tag] = value

    def add_note(
        self,
        note_type: str,
        start_beat: int,
        duration: Optional[int] = None,
        pitch: Optional[int] = None,
        text: Optional[str] = None,
        player: str = 'P1'
    ) -> None:
        """Adds a note to the ultrastar file.

        Note lines are written as "TYPE START DURATION PITCH TEXT" in the ultrastar file. Lines that specify a linebreak
        are written as "- TIME".

        Args:
            note_type (str): The type of note. Usually ":" but can be "*", "-", "R" or "F".
            start_beat (int): The beat on which the note starts.
            duration (Optional[int], optional): The duration of the note in beats. Defaults to None.
            pitch (Optional[int], optional): The pitch of the note. Defaults to None.
            text (Optional[str], optional): The text to display for the note. Defaults to None.
            player (str, optional): The player to add the note to (used for duets).
        """
        note = NoteLine(note_type, start_beat, duration, pitch, text)
        self.note_lines[player].append(note)

    def adjust_notes(
        self,
        bpm_multiplier: int,
        player: str = 'P1'
    ) -> None:
        """
        Adjusts all the notes so that they are of a length that is a multiple of the BPM multiplier. All notes are also
        moved so that they start and end at a beat that is divisible by the BPM multiplier. This should theoretically
        result in all notes being closer to correct (as long as the correct BPM is being used) and so that they follow
        the rhythm of the song. However, depending on rounding/etc., it may mess up the timings instead.

        Nevertheless, true note overlaps should be respected, so any notes should not be moved too far off and will
        still be of the correct length; besides, they will always be displaced by a multiple of the BPM multiplier.

        Args:
            bpm_multiplier: The BPM multiplier, i.e. the karaoke BPM divided by the true song BPM. This is also the
                            length of the shortest notes.
            player: which player to perform the adjustment for

        Returns:
            None
        """
        notes = self.note_lines[player]
        for i, note in enumerate(notes):
            if note.note_type != '-':
                start = i
                break
        else:
            return

        start_beat = notes[start].start_beat

        if notes[start].duration < bpm_multiplier:
            notes[start].duration = bpm_multiplier
        else:
            notes[start].duration = bpm_multiplier * round(notes[start].duration / bpm_multiplier)

        last_break_idx = []
        for i, note in enumerate(notes[start+1:]):
            if note.note_type == '-':
                last_break_idx.append(i+start+1)
                continue

            for previous_note in notes[start+i::-1]:
                if previous_note.note_type != '-':
                    break
            else:
                continue

            previous_note_end = previous_note.start_beat + previous_note.duration

            if previous_note_end > note.start_beat > previous_note_end - bpm_multiplier:
                # If notes are overlapping due to the BPM change rather than because there is an overlap
                note.start_beat = previous_note_end
            else:
                modulus = (note.start_beat - start_beat) % bpm_multiplier
                if modulus != 0:
                    if round(modulus / bpm_multiplier) == 1:
                        note.start_beat += bpm_multiplier - modulus
                    else:
                        note.start_beat -= modulus

            if note.duration < bpm_multiplier:
                note.duration = bpm_multiplier
            else:
                note.duration = bpm_multiplier * round(note.duration / bpm_multiplier)

            if last_break_idx:
                for idx in last_break_idx:
                    notes[idx].start_beat = note.start_beat
                last_break_idx = []

<<<<<<< HEAD
    def _clean_note_lines(self, note_lines: list[NoteLine]) -> list[NoteLine]:
        """Sorts and cleans the provided note lines:

        1. Sorts the note lines by their start beat
        2. Removes all the break notes (``-``) from the start (those preceding text notes)
        3. Removes all the break notes (``-``) from the end (those after the last text note)

        Args:
            note_lines (list[NoteLIne]): The ``NoteLine``\ s to clean.

        Returns:
            list[NoteLIne]: The ``note_lines``, sorted and cleaned up.
        """
        note_lines = sorted(note_lines, key=lambda n: n.start_beat)
        for start_cutoff, note in enumerate(note_lines):
            if note.note_type != '-':
                break

        end_cutoff = 0
        for note in reversed(note_lines):
            if note.note_type != '-':
                break
            end_cutoff -= 1

        if end_cutoff == 0:
            end_cutoff = None

        try:
            return note_lines[start_cutoff:end_cutoff]
        except NameError:
            return note_lines
=======
    def sort_metadata(self) -> Iterator[tule[str, str]]:
        """Sorts the metadata headers in a spefific order and yields the results.

        Iterates over the key-value pairs from ``meta_lines`` using a specific 
        ordering, generally:

        1. ``VERSION`` header
        2. Song information, like title, artist, genre, year, etc.
        3. File headers, like mp3, cover, video, etc.
        4. Karaoke information, like bpm, gap, etc.
        5. Karaluxer metadata - ``PROVIDEDBY`` and karaluxer-unique tags
        6. Unknown headers
        """
        headers = self.meta_lines.copy()

        for header in ['VERSION', 'TITLE', 'ARTIST', 'LANGUAGE', 'GENRE', 'CREATOR', 'TAGS', 'YEAR', 
                       'AUDIO', 'MP3', 'INSTRUMENTAL', 'VOCALS', 'BACKGROUND', 'COVER', 'VIDEO',
                       'BPM', 'GAP', 'START', 'END', 'PREVIEWSTART', 'VIDEOGAP', 'COMMENT',
                       'PROVIDEDBY', 'KARALUXER-KARAID', 'KARALUXER-VERSION']:
            value = headers.pop(header, None)
            if value is not None:
                yield header, value

        for header, value in headers.items():
            yield header, value
>>>>>>> b7d350c2

    def __str__(self) -> str:
        """Produces a string representation of the song.

        Returns:
            str: A string containing the full ultrastar file.
        """
        ultrastar_file = ''

        for tag, value in self.sort_metadata():
            ultrastar_file += '#{0}:{1}\n'.format(tag, value)

        sorted_notes_1 = self._clean_note_lines(self.note_lines['P1'])
        sorted_notes_2 = self._clean_note_lines(self.note_lines['P2'])

        if sorted_notes_2:
            # Duet map
            ultrastar_file += 'P1\n'
            for note in sorted_notes_1:
                ultrastar_file += str(note) + '\n'
            ultrastar_file += 'P2\n'
            for note in sorted_notes_2:
                ultrastar_file += str(note) + '\n'
            ultrastar_file += 'E\n'
        else:
            for note in sorted_notes_1:
                ultrastar_file += str(note) + '\n'
            ultrastar_file += 'E\n'

        return ultrastar_file<|MERGE_RESOLUTION|>--- conflicted
+++ resolved
@@ -175,7 +175,6 @@
                     notes[idx].start_beat = note.start_beat
                 last_break_idx = []
 
-<<<<<<< HEAD
     def _clean_note_lines(self, note_lines: list[NoteLine]) -> list[NoteLine]:
         """Sorts and cleans the provided note lines:
 
@@ -207,7 +206,7 @@
             return note_lines[start_cutoff:end_cutoff]
         except NameError:
             return note_lines
-=======
+
     def sort_metadata(self) -> Iterator[tule[str, str]]:
         """Sorts the metadata headers in a spefific order and yields the results.
 
@@ -233,7 +232,7 @@
 
         for header, value in headers.items():
             yield header, value
->>>>>>> b7d350c2
+
 
     def __str__(self) -> str:
         """Produces a string representation of the song.
